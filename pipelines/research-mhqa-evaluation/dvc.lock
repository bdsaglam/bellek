--- conflicted
+++ resolved
@@ -1,17 +1,9 @@
 schema: '2.0'
 stages:
   answer-questions:
-<<<<<<< HEAD
-    cmd: python answer_questions.py --dataset-path bdsaglam/musique-thesis --dataset-name
-      answerable --dataset-split validation --out ../../data/generated/research-mhqa-evaluation/qa-results/
-      --model llama-3-70b-tgi --temperature 0.1 --system-prompt-filepath ../../data/raw/research-mhqa-evaluation/system-prompts/excellent-qa.txt
-      --user-prompt-template-filepath ../../data/raw/research-mhqa-evaluation/user-prompt-templates/line-break.txt
-      --few-shot-examples-filepath None
-=======
     cmd: python answer_questions.py --dataset-path bdsaglam/musique --dataset-name
       answerable --dataset-split validation --out ../../data/generated/research-mhqa-evaluation/qa-results/
       --prompt standard --model llama-3-70b-tgi --temperature 0.1
->>>>>>> ca64afc7
     deps:
     - path: answer_questions.py
       hash: md5
@@ -20,52 +12,28 @@
     params:
       params.yaml:
         dataset.name: answerable
-<<<<<<< HEAD
-        dataset.path: bdsaglam/musique-thesis
-        dataset.split: validation
-        qa.few_shot_examples: None
-        qa.model: llama-3-70b-tgi
-        qa.system_prompt: ../../data/raw/research-mhqa-evaluation/system-prompts/excellent-qa.txt
-        qa.temperature: 0.1
-        qa.user_prompt_template: ../../data/raw/research-mhqa-evaluation/user-prompt-templates/line-break.txt
-=======
         dataset.path: bdsaglam/musique
         dataset.split: validation
         qa.model: llama-3-70b-tgi
         qa.prompt: standard
         qa.temperature: 0.1
->>>>>>> ca64afc7
         run: 1
     outs:
     - path: ../../data/generated/research-mhqa-evaluation/qa-results/
       hash: md5
-<<<<<<< HEAD
-      md5: f14a9dac4e385d1af82a73b9278fcfd7.dir
-      size: 234569
-      nfiles: 101
-  evaluate-answers:
-    cmd: python evaluate_answers.py --dataset-path bdsaglam/musique-thesis --dataset-name
-=======
       md5: e0dfbc9fc7279be5e853806ce905fa9d.dir
       size: 9436599
       nfiles: 2418
   evaluate-answers:
     cmd: python evaluate_answers.py --dataset-path bdsaglam/musique --dataset-name
->>>>>>> ca64afc7
       answerable --dataset-split validation --qa-dir ../../data/generated/research-mhqa-evaluation/qa-results/
       --out ../../data/generated/research-mhqa-evaluation/evals/
     deps:
     - path: ../../data/generated/research-mhqa-evaluation/qa-results/
       hash: md5
-<<<<<<< HEAD
-      md5: f14a9dac4e385d1af82a73b9278fcfd7.dir
-      size: 234569
-      nfiles: 101
-=======
       md5: e0dfbc9fc7279be5e853806ce905fa9d.dir
       size: 9436599
       nfiles: 2418
->>>>>>> ca64afc7
     - path: evaluate_answers.py
       hash: md5
       md5: 959c3effd5a2abd57858463f9f8e4471
@@ -73,51 +41,21 @@
     params:
       params.yaml:
         dataset.name: answerable
-<<<<<<< HEAD
-        dataset.path: bdsaglam/musique-thesis
-=======
         dataset.path: bdsaglam/musique
->>>>>>> ca64afc7
         dataset.split: validation
     outs:
     - path: ../../data/generated/research-mhqa-evaluation/evals/
       hash: md5
-<<<<<<< HEAD
-      md5: d1a1a8b33e51fcf763457d320ae11203.dir
-      size: 17163
-      nfiles: 101
-  report:
-    cmd: python report.py --dataset-path bdsaglam/musique-thesis --dataset-name answerable
-=======
       md5: ec77659db11adf5ab71a163ed9bf8e84.dir
       size: 400671
       nfiles: 2418
   report:
     cmd: python report.py --dataset-path bdsaglam/musique --dataset-name answerable
->>>>>>> ca64afc7
       --dataset-split validation --qa-dir ../../data/generated/research-mhqa-evaluation/qa-results/
       --evals-dir ../../data/generated/research-mhqa-evaluation/evals/ --out ../../data/generated/research-mhqa-evaluation/reports/
     deps:
     - path: ../../data/generated/research-mhqa-evaluation/evals/
       hash: md5
-<<<<<<< HEAD
-      md5: d1a1a8b33e51fcf763457d320ae11203.dir
-      size: 17163
-      nfiles: 101
-    - path: ../../data/generated/research-mhqa-evaluation/qa-results/
-      hash: md5
-      md5: f14a9dac4e385d1af82a73b9278fcfd7.dir
-      size: 234569
-      nfiles: 101
-    - path: report.py
-      hash: md5
-      md5: af612f6d675e74726892132b94a607f8
-      size: 1887
-    params:
-      params.yaml:
-        dataset.name: answerable
-        dataset.path: bdsaglam/musique-thesis
-=======
       md5: ec77659db11adf5ab71a163ed9bf8e84.dir
       size: 400671
       nfiles: 2418
@@ -134,23 +72,13 @@
       params.yaml:
         dataset.name: answerable
         dataset.path: bdsaglam/musique
->>>>>>> ca64afc7
         dataset.split: validation
     outs:
     - path: ../../data/generated/research-mhqa-evaluation/reports/results.jsonl
       hash: md5
-<<<<<<< HEAD
-      md5: 9d8320ccff7eb3cd5b00f804122c75f2
-      size: 229112
-    - path: ../../data/generated/research-mhqa-evaluation/reports/scores.json
-      hash: md5
-      md5: 556f8a1a34bd1f03379a2a2fae68984e
-      size: 75
-=======
       md5: ac8f0ec04ba4ee56e08351f401315437
       size: 9257000
     - path: ../../data/generated/research-mhqa-evaluation/reports/scores.json
       hash: md5
       md5: 1f116ef12bf50e87ed04ab5b09a6bf19
-      size: 480
->>>>>>> ca64afc7
+      size: 480